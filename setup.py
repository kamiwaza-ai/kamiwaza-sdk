--- conflicted
+++ resolved
@@ -13,11 +13,7 @@
 
 setup(
     name="kamiwaza-sdk",
-<<<<<<< HEAD
-    version="0.5.0",
-=======
     version="0.5.1",
->>>>>>> ead89ded
     author="Kamiwaza Team",
     author_email="tyler@kamiwaza.ai",
     description="Python client library for the Kamiwaza AI Platform",
