# CLAUDE.md

This file provides guidance to Claude Code (claude.ai/code) when working with code in this repository.

## Project Overview

Kamiwaza SDK is a Python client library for the Kamiwaza AI Platform. It provides a type-safe, object-oriented interface to all Kamiwaza API endpoints with built-in authentication, error handling, and resource management.

## AI Development Guidance

This project uses a comprehensive AI assistance framework:
- **Core principles**: Follow @.ai/rules/core-principles.md for YAGNI, KISS, and fundamental practices
- **Code style**: Apply @.ai/rules/style.md for Python conventions and SDK patterns
- **Architecture patterns**: Use @.ai/rules/sdk-patterns.md for service design
- **Testing standards**: Follow @.ai/rules/testing.md for test requirements
- **Task templates**: Use prompts in @.ai/prompts/ for common tasks

See @.ai/README.md for the complete AI assistance framework.

## Common Development Commands

### Installation and Setup
- **Development install**: `pip install -e .`
- **Install dependencies**: `pip install -r requirements.txt`
- **Build package**: `python setup.py sdist bdist_wheel`

### Code Quality
- **Format code**: `black kamiwaza_sdk/`
- **Sort imports**: `isort kamiwaza_sdk/`
- **Type checking**: `mypy kamiwaza_sdk/` (type stubs may need configuration)

### Testing
- **Run all tests**: `pytest`
- **Run with coverage**: `pytest --cov=kamiwaza_client --cov-report=html`
- **Run unit tests only**: `pytest -m "not integration"`
- **Run specific test**: `pytest tests/unit/services/test_models.py::TestModelsService::test_list_models`

## Architecture Overview

<<<<<<< HEAD
```python
# kamiwaza_sdk/client.py
class KamiwazaClient:
    @property
    def models(self) -> ModelsService:
        # Services are instantiated only when accessed
```
=======
### Client-Service Pattern
The SDK uses a lazy-loading service architecture where `KamiwazaClient` orchestrates access to individual service modules. Services are instantiated only when first accessed, reducing memory footprint and startup time.
>>>>>>> ead89ded

For detailed patterns, see @.ai/rules/sdk-patterns.md.

### Key Components

1. **KamiwazaClient** (`client.py`): Main entry point, provides lazy-loaded service properties
2. **BaseService** (`services/base_service.py`): Common functionality for all services
3. **AuthenticationManager** (`authentication.py`): Handles API keys, OAuth tokens, and refresh
4. **Schemas** (`schemas/`): Pydantic models for all API contracts
5. **Exceptions** (`exceptions.py`): Semantic error hierarchy mapping HTTP codes

### Service Composition
Complex services use mixin composition for modularity:
- `ModelsService` = BaseService + SearchMixin + DownloadMixin + FileMixin + ConfigMixin
- Each mixin handles a specific feature area
- See @.ai/knowledge/successful/service-patterns.md for why this works well

## Quick Start for New Contributors

### Adding a New Service
Use @.ai/prompts/add-service.md template:
```bash
"Add a new service for embeddings following @.ai/prompts/add-service.md"
```

### Extending Existing Service
Use @.ai/prompts/add-mixin.md template:
```bash
"Add batch operations to models service using @.ai/prompts/add-mixin.md"
```

### Debugging Issues
- **Test failures**: @.ai/prompts/fix-test.md
- **Auth problems**: @.ai/prompts/debug-auth.md
- **Performance**: @.ai/prompts/optimize-performance.md

## Important Implementation Notes

### Forward Compatibility
All Pydantic models must use `Config.extra = "allow"` to handle new API fields gracefully. See @.ai/knowledge/failures/common-pitfalls.md for what happens without this.

### Progress Tracking
Long-running operations (downloads, batch processing) should use the progress tracking framework with context managers. See examples in @.ai/knowledge/successful/service-patterns.md.

### OpenAI Compatibility
The `openai` service provides drop-in compatibility with OpenAI's client library, translating between Kamiwaza and OpenAI formats transparently.

## Testing Philosophy

Tests are mandatory - no exceptions. See @.ai/rules/testing.md for comprehensive testing standards.

Key points:
- Mock all HTTP calls in unit tests
- Test both success and error paths
- Maintain > 80% coverage on new code
- Integration tests marked with `@pytest.mark.integration`

## Common Pitfalls

Before implementing, review @.ai/knowledge/failures/common-pitfalls.md to avoid:
- Returning raw dicts instead of Pydantic models
- Forgetting pagination handling
- Mutable default arguments
- Missing forward compatibility

## Release Process

1. Update version in `setup.py`
2. Run full test suite: `pytest`
3. Build distribution: `python setup.py sdist bdist_wheel`
4. Use `release.sh` for automated release (requires proper PyPI credentials)<|MERGE_RESOLUTION|>--- conflicted
+++ resolved
@@ -37,18 +37,8 @@
 
 ## Architecture Overview
 
-<<<<<<< HEAD
-```python
-# kamiwaza_sdk/client.py
-class KamiwazaClient:
-    @property
-    def models(self) -> ModelsService:
-        # Services are instantiated only when accessed
-```
-=======
 ### Client-Service Pattern
 The SDK uses a lazy-loading service architecture where `KamiwazaClient` orchestrates access to individual service modules. Services are instantiated only when first accessed, reducing memory footprint and startup time.
->>>>>>> ead89ded
 
 For detailed patterns, see @.ai/rules/sdk-patterns.md.
 
