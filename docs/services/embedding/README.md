# Embedding Service

## Overview
<<<<<<< HEAD
The Embedding Service (`EmbeddingService`) provides comprehensive text embedding functionality for the Kamiwaza AI Platform. Located in `kamiwaza_sdk/services/embedding.py`, this service handles text chunking, embedding generation, and provider management.
=======
The Embedding Service (`EmbeddingService`) provides comprehensive text embedding functionality for the Kamiwaza AI Platform. Located in `kamiwaza_client/services/embedding.py`, this service uses a provider-based architecture for text chunking and embedding generation.
>>>>>>> ead89ded

## Key Features
- Provider-Based Architecture
- Text Chunking with Metadata
- Embedding Generation
- Batch Processing
- Multiple Provider Support
- Stateless Design

## Getting Started

The embedding service requires initializing a provider before use:

```python
from kamiwaza_client import KamiwazaClient

client = KamiwazaClient(api_key="your-key")

# Get an embedder instance (required first step)
embedder = client.embedding.get_embedder(
    model="nomic-ai/nomic-embed-text-v1.5",  # optional, this is default
    provider_type="sentencetransformers",     # optional, this is default  
    device="cuda"                             # optional, auto-detect if None
)
```

## Text Processing

### Available Methods
- `chunk_text(text: str, max_length: int = 1024, overlap: int = 102, preamble_text: str = "", return_metadata: bool = False) -> Union[List[str], ChunkResponse]`: Split text into chunks
- `embed_chunks(text_chunks: List[str], batch_size: int = 64) -> List[List[float]]`: Generate embeddings for chunks
- `create_embedding(text: str, max_length: int = 1024, overlap: int = 102, preamble_text: str = "") -> EmbeddingOutput`: Create embedding for text
- `get_embedding(text: str, return_offset: bool = False) -> EmbeddingOutput`: Generate embedding for text

```python
# Initialize embedder first
embedder = client.embedding.get_embedder()

# Split text into chunks
chunks = embedder.chunk_text(
    text="Long document text...",
    max_length=1024,
    overlap=102
)

# Or get chunks with metadata
chunk_response = embedder.chunk_text(
    text="Long document text...",
    max_length=1024,
    overlap=102,
    return_metadata=True
)
# Access: chunk_response.chunks, chunk_response.offsets, chunk_response.token_counts

# Generate embeddings for chunks
embeddings = embedder.embed_chunks(chunks, batch_size=64)

# Create single embedding
result = embedder.create_embedding("Sample text")
embedding_vector = result.embedding  # List[float]

# Generate embedding (alternative method)
result = embedder.get_embedding("Sample text")
embedding_vector = result.embedding
```

## Provider Management

### Getting an Embedder
The primary method for working with embeddings is through `get_embedder()`:

```python
# Get embedder with default settings
embedder = client.embedding.get_embedder()

# Get embedder with custom model
embedder = client.embedding.get_embedder(
    model="sentence-transformers/all-mpnet-base-v2",
    provider_type="sentencetransformers",
    device="cuda"  # or "cpu", "mps", None for auto-detect
)

# List available providers
providers = client.embedding.get_providers()
```

### Default Configuration
- **Default Model**: `nomic-ai/nomic-embed-text-v1.5`
- **Default Provider**: `sentencetransformers`
- **Default Device**: Auto-detected based on availability

## Return Types

The service returns Pydantic models for structured data:

### EmbeddingOutput
```python
class EmbeddingOutput:
    embedding: List[float]  # The embedding vector
    offset: Optional[int]   # Offset in original text (if requested)
```

### ChunkResponse
```python
class ChunkResponse:
    chunks: List[str]                    # Text chunks
    offsets: Optional[List[int]]         # Start positions in original text
    token_counts: Optional[List[int]]    # Token count per chunk
    metadata: Optional[List[dict]]       # Additional metadata per chunk
```

## Error Handling
The service uses a unified error handling approach:
```python
from kamiwaza_client.exceptions import APIError

try:
    embedder = client.embedding.get_embedder()
    result = embedder.create_embedding("text")
except APIError as e:
    print(f"Operation failed: {e}")
```

## Deprecated Methods

The following methods are deprecated and should not be used:

### HuggingFaceEmbedding()
- **Status**: Deprecated
- **Replacement**: Use `get_embedder()` instead
- **Warning**: Logs deprecation warning when called

### reset_model()
- **Status**: Deprecated (no-op in stateless design)
- **Returns**: `{"status": "no-op"}`
- **Note**: Model state is now handled per request

### call()
- **Status**: Deprecated
- **Replacement**: Use `get_embedder()` then call methods on the provider
- **Raises**: `DeprecationWarning`

## Best Practices

1. **Always initialize an embedder first** using `get_embedder()`
2. **Choose appropriate chunk sizes** based on your model's context window
3. **Use batch processing** for multiple texts to improve performance
4. **Handle overlaps properly** to maintain context between chunks
5. **Consider memory usage** when processing large batches
6. **Cache embeddings** when possible to avoid recomputation
7. **Use return_metadata=True** when you need chunk offsets or token counts

## Complete Example

```python
from kamiwaza_client import KamiwazaClient
from kamiwaza_client.exceptions import APIError

# Initialize client
client = KamiwazaClient(api_key="your-key")

# Get embedder
embedder = client.embedding.get_embedder(
    model="nomic-ai/nomic-embed-text-v1.5",
    provider_type="sentencetransformers"
)

try:
    # Process a document
    document = "Your long document text here..."
    
    # Chunk with metadata
    chunk_response = embedder.chunk_text(
        text=document,
        max_length=512,
        overlap=50,
        return_metadata=True
    )
    
    # Generate embeddings
    embeddings = embedder.embed_chunks(
        chunk_response.chunks,
        batch_size=32
    )
    
    # Process results
    for i, (chunk, embedding) in enumerate(zip(chunk_response.chunks, embeddings)):
        print(f"Chunk {i}: {len(embedding)} dimensions")
        if chunk_response.offsets:
            print(f"  Offset: {chunk_response.offsets[i]}")
        if chunk_response.token_counts:
            print(f"  Tokens: {chunk_response.token_counts[i]}")
            
except APIError as e:
    print(f"Embedding operation failed: {e}")
```<|MERGE_RESOLUTION|>--- conflicted
+++ resolved
@@ -1,11 +1,7 @@
 # Embedding Service
 
 ## Overview
-<<<<<<< HEAD
 The Embedding Service (`EmbeddingService`) provides comprehensive text embedding functionality for the Kamiwaza AI Platform. Located in `kamiwaza_sdk/services/embedding.py`, this service handles text chunking, embedding generation, and provider management.
-=======
-The Embedding Service (`EmbeddingService`) provides comprehensive text embedding functionality for the Kamiwaza AI Platform. Located in `kamiwaza_client/services/embedding.py`, this service uses a provider-based architecture for text chunking and embedding generation.
->>>>>>> ead89ded
 
 ## Key Features
 - Provider-Based Architecture
