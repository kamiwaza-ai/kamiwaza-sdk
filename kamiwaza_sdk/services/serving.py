# kamiwaza_sdk/services/serving.py

import os
import time
from typing import Callable, Iterable, Iterator, List, Optional, Union
from uuid import UUID
from urllib.parse import urlparse

from ..schemas.serving.serving import (
    ActiveModelDeployment,
    ContainerLogListResponse,
    ContainerLogPatternResponse,
    ContainerLogResponse,
    CreateModelDeployment,
    ModelDeployment,
    ModelInstance,
    UIModelDeployment,
)
from ..schemas.serving.inference import (
    GenerateRequest,
    GenerateResponse,
    LoadModelRequest,
    LoadModelResponse,
    UnloadModelRequest,
    UnloadModelResponse,
)
from ..schemas.models.model_search import HubModelFileSearch
from .base_service import BaseService
<<<<<<< HEAD
from urllib.parse import urlparse
import os
=======
>>>>>>> f875e187

class ServingService(BaseService):
    
    def start_ray(self, address: Optional[str] = None, runtime_env: Optional[dict] = None, options: Optional[dict] = None) -> None:
        """Start Ray with given parameters."""
        data = {
            "address": address,
            "runtime_env": runtime_env,
            "options": options
        }
        return self.client.post("/serving/start", json=data)

    def get_status(self) -> dict:
        """Get the status of Ray."""
        return self.client.get("/serving/status")

    def estimate_model_vram(self, deployment_request: CreateModelDeployment) -> dict:
        """Estimate the VRAM required for a model deployment."""
        return self.client.post("/serving/estimate_model_vram", json=deployment_request.model_dump())
    
    def deploy_model(self, 
                model_id: Optional[Union[str, UUID]] = None,
                repo_id: Optional[str] = None,
                m_config_id: Optional[Union[str, UUID]] = None,
                m_file_id: Optional[Union[str, UUID]] = None,
                **kwargs) -> Union[UUID, bool]:
        """
        Deploy a model based on the provided model ID or repo ID and optional parameters.

        Args:
            model_id (Optional[Union[str, UUID]]): The ID of the model to deploy.
                                                  Required if repo_id is not provided.
            repo_id (Optional[str]): The Hugging Face repo ID of the model to deploy.
                                    Required if model_id is not provided.
            m_config_id (Optional[Union[str, UUID]]): The ID of the model configuration to use.
            m_file_id (Optional[Union[str, UUID]]): The ID of the specific model file to use.
            **kwargs: Additional deployment parameters (engine_name, min_copies, etc.)

        Returns:
            Union[UUID, bool]: The deployment ID if successful, or False if deployment failed.
        """
        # Ensure at least one identifier is provided
        if model_id is None and repo_id is None:
            raise ValueError("Either model_id or repo_id must be provided")
            
        # If repo_id is provided but model_id isn't, look up the model_id
        if model_id is None and repo_id is not None:
            # Find the model with matching repo_id
            model = self.client.models.get_model_by_repo_id(repo_id)
            
            if not model:
                raise ValueError(f"No model found with repo ID: {repo_id}")
                
            model_id = model.id
        
        # Convert model_id to UUID if it's a string
        model_id = UUID(model_id) if isinstance(model_id, str) else model_id
        
        # If m_config_id is not provided, fetch the default configuration
        if m_config_id is None:
            configs = self.client.models.get_model_configs(model_id)
            if not configs:
                raise ValueError("No configurations found for this model")
            default_config = next((config for config in configs if config.default), configs[0])
            m_config_id = default_config.id

        # Prepare the deployment request
        deployment_request = CreateModelDeployment(
            m_id=model_id,
            m_config_id=m_config_id,
            m_file_id=m_file_id,
            **kwargs
        )

        # Convert UUIDs to strings in the deployment_request dictionary
        request_dict = deployment_request.model_dump()
        request_dict['m_id'] = str(request_dict['m_id'])
        if request_dict.get('m_file_id'):
            request_dict['m_file_id'] = str(request_dict['m_file_id'])
        request_dict['m_config_id'] = str(request_dict['m_config_id'])
    
        response = self.client.post("/serving/deploy_model", json=request_dict)
        return UUID(response) if isinstance(response, str) else response
    



    def list_active_deployments(self) -> List[ActiveModelDeployment]:
        deployments = self.list_deployments()
        active = []

        use_ssl = True
        if os.environ.get("KAMIWAZA_USE_HTTPS", "true").lower() == "false":
            use_ssl = False

        # Parse the base URL to get host
        parsed_url = urlparse(self.client.base_url)
        host = parsed_url.netloc.split(':')[0]  # Remove port if present
        
        for deployment in deployments:
            running_instance = next(
                (i for i in deployment.instances if i.status == 'DEPLOYED'),
                None
            )
            
            if running_instance and deployment.status == 'DEPLOYED':
                # Always use http for model endpoints
                endpoint = f"{'https' if use_ssl else 'http'}://{host}:{deployment.lb_port}/v1"
                
                active_deployment = ActiveModelDeployment(
                    id=deployment.id,
                    m_id=deployment.m_id,
                    m_name=deployment.m_name,
                    status=deployment.status,
                    instances=[i for i in deployment.instances if i.status == 'DEPLOYED'],
                    lb_port=deployment.lb_port,
                    endpoint=endpoint
                )
                active.append(active_deployment)

        return active


    def list_deployments(self, model_id: Optional[UUID] = None) -> List[UIModelDeployment]:
        """List all model deployments or filter by model_id."""
        params = {"model_id": str(model_id)} if model_id else None
        response = self.client.get("/serving/deployments", params=params)
        return [UIModelDeployment.model_validate(item) for item in response]

    def get_deployment(self, deployment_id: UUID) -> UIModelDeployment:
        """Get the details of a specific model deployment."""
        response = self.client.get(f"/serving/deployment/{deployment_id}")
        return UIModelDeployment.model_validate(response)

    def wait_for_deployment(
        self,
        deployment_id: Union[str, UUID],
        *,
        desired_status: Iterable[str] = ("DEPLOYED",),
        failure_status: Iterable[str] = ("FAILED", "ERROR"),
        poll_interval: float = 5.0,
        timeout: Optional[float] = 600.0,
    ) -> ModelDeployment:
        """Poll the deployment until it reaches a desired status."""

        poller = DeploymentStatusPoller(
            self,
            poll_interval=poll_interval,
            timeout=timeout,
        )
        return poller.wait_for(
            deployment_id,
            desired_status=desired_status,
            failure_status=failure_status,
        )

    def stop_deployment(self, 
                    deployment_id: Optional[UUID] = None, 
                    repo_id: Optional[str] = None,
                    force: Optional[bool] = False) -> bool:
        """
        Stop a model deployment.
        
        Args:
            deployment_id (Optional[UUID]): The ID of the deployment to stop.
                                          Required if repo_id is not provided.
            repo_id (Optional[str]): The Hugging Face repo ID of the model deployment to stop.
                                    Required if deployment_id is not provided.
            force (Optional[bool]): Whether to force stop the deployment. Defaults to False.
            
        Returns:
            bool: True if the deployment was successfully stopped, False otherwise.
        """
        # Ensure at least one identifier is provided
        if deployment_id is None and repo_id is None:
            raise ValueError("Either deployment_id or repo_id must be provided")
            
        # If repo_id is provided but deployment_id isn't, look up the deployment_id
        if deployment_id is None and repo_id is not None:
            # Get all deployments
            deployments = self.list_deployments()
            
            # Find the model ID for the repo ID
            model = self.client.models.get_model_by_repo_id(repo_id)
            if not model:
                raise ValueError(f"No model found with repo ID: {repo_id}")
                
            # Find deployments for this model
            matching_deployments = [d for d in deployments if str(d.m_id) == str(model.id)]
            # Filter out deployments that are not active
            matching_deployments = [d for d in matching_deployments if d.status == 'DEPLOYED']


            
            if not matching_deployments:
                raise ValueError(f"No active deployments found for model with repo ID: {repo_id}")
                
            if len(matching_deployments) > 1:
                # If multiple deployments exist, doesnt matter. Stop all.
                print(f"Multiple deployments found for {repo_id}. Stopping all of them.")
     
                for deployment in matching_deployments:
                    self.stop_deployment(deployment_id=deployment.id, force=force)
                return True
                
            deployment_id = matching_deployments[0].id
            
        # Convert deployment_id to UUID if it's a string
        deployment_id = UUID(deployment_id) if isinstance(deployment_id, str) else deployment_id
            
        return self.client.delete(f"/serving/deployment/{deployment_id}", params={"force": force})

    def get_deployment_status(self, deployment_id: UUID) -> ModelDeployment:
        """Get the status of a specific model deployment."""
        response = self.client.get(f"/serving/deployment/{deployment_id}/status")
        return ModelDeployment.model_validate(response)

    def get_deployment_logs(self, deployment_id: UUID) -> ContainerLogResponse:
        """Fetch captured logs for a deployment."""
        response = self.client.get(f"/serving/deployment/{deployment_id}/logs")
        return ContainerLogResponse.model_validate(response)

    def get_deployment_log_patterns(self, deployment_id: UUID) -> ContainerLogPatternResponse:
        """Fetch log pattern analysis for a deployment."""
        response = self.client.get(f"/serving/deployment/{deployment_id}/logs/patterns")
        return ContainerLogPatternResponse.model_validate(response)

    def list_engine_logs(self, engine_type: str) -> ContainerLogListResponse:
        """List available container logs for a given engine type."""
        response = self.client.get(f"/serving/logs/{engine_type}")
        return ContainerLogListResponse.model_validate(response)

    def stream_deployment_logs(
        self,
        deployment_id: Union[str, UUID],
        *,
        stop_when: Optional[Callable[[ContainerLogResponse], bool]] = None,
        poll_interval: float = 2.0,
        max_empty_polls: Optional[int] = 10,
    ) -> Iterator[str]:
        """Yield log lines for a deployment until capture stops or a stop condition is met."""

        streamer = DeploymentLogStreamer(self, poll_interval=poll_interval)
        return streamer.stream(
            deployment_id,
            stop_when=stop_when,
            max_empty_polls=max_empty_polls,
        )

    def list_model_instances(self, deployment_id: Optional[UUID] = None) -> List[ModelInstance]:
        """List all model instances, optionally filtered by deployment ID."""
        params = {"deployment_id": str(deployment_id)} if deployment_id else None
        response = self.client.get("/serving/model_instances", params=params)
        return [ModelInstance.model_validate(item) for item in response]

    def get_model_instance(self, instance_id: UUID) -> ModelInstance:
        """Retrieve a specific model instance by its ID."""
        response = self.client.get(f"/serving/model_instance/{instance_id}")
        return ModelInstance.model_validate(response)

    def get_health(self) -> List[dict]:
        """Get the health of all model deployments."""
        return self.client.get("/serving/health")

    def unload_model(self, request: UnloadModelRequest) -> UnloadModelResponse:
        """Unload a model."""
        response = self.client.post("/unload_model", json=request.model_dump())
        return UnloadModelResponse.model_validate(response)

    def load_model(self, request: LoadModelRequest) -> LoadModelResponse:
        """Load a model."""
        response = self.client.post("/load_model", json=request.model_dump())
        return LoadModelResponse.model_validate(response)


class DeploymentStatusPoller:
    """Utility helper that polls deployment status until completion."""

    def __init__(
        self,
        service: "ServingService",
        *,
        poll_interval: float = 5.0,
        timeout: Optional[float] = 600.0,
        sleep_fn: Callable[[float], None] = time.sleep,
        time_fn: Callable[[], float] = time.monotonic,
    ) -> None:
        self._service = service
        self._poll_interval = poll_interval
        self._timeout = timeout
        self._sleep = sleep_fn
        self._time = time_fn

    def wait_for(
        self,
        deployment_id: Union[str, UUID],
        *,
        desired_status: Iterable[str],
        failure_status: Iterable[str],
    ) -> ModelDeployment:
        deployment_uuid = UUID(str(deployment_id))
        desired = {status.upper() for status in desired_status}
        failures = {status.upper() for status in failure_status}
        start = self._time()
        while True:
            deployment = self._service.get_deployment(deployment_uuid)
            current = (deployment.status or "").upper()
            if current in desired:
                return deployment
            if failures and current in failures:
                raise RuntimeError(
                    f"Deployment {deployment_uuid} entered failure status {deployment.status}"
                )
            if self._timeout is not None and (self._time() - start) > self._timeout:
                raise TimeoutError(
                    f"Timed out waiting for deployment {deployment_uuid} to reach {desired}"
                )
            if self._poll_interval > 0:
                self._sleep(self._poll_interval)


class DeploymentLogStreamer:
    """Simple polling log streamer for serving deployments."""

    def __init__(
        self,
        service: "ServingService",
        *,
        poll_interval: float = 2.0,
        sleep_fn: Callable[[float], None] = time.sleep,
    ) -> None:
        self._service = service
        self._poll_interval = poll_interval
        self._sleep = sleep_fn

    def stream(
        self,
        deployment_id: Union[str, UUID],
        *,
        stop_when: Optional[Callable[[ContainerLogResponse], bool]] = None,
        max_empty_polls: Optional[int] = 10,
    ) -> Iterator[str]:
        deployment_uuid = UUID(str(deployment_id))
        last_seen = 0
        empty_polls = 0
        while True:
            response = self._service.get_deployment_logs(deployment_uuid)
            logs = response.logs
            if len(logs) < last_seen:
                last_seen = len(logs)
            new_logs = logs[last_seen:]
            if new_logs:
                for line in new_logs:
                    yield line
                last_seen = len(logs)
                empty_polls = 0
            else:
                empty_polls += 1

            should_stop = False
            if stop_when is not None and stop_when(response):
                should_stop = True
            elif stop_when is None and not response.capture_active and not new_logs:
                should_stop = True

            if should_stop:
                break

            if max_empty_polls is not None and empty_polls >= max_empty_polls:
                break

            if self._poll_interval > 0:
                self._sleep(self._poll_interval)<|MERGE_RESOLUTION|>--- conflicted
+++ resolved
@@ -26,11 +26,9 @@
 )
 from ..schemas.models.model_search import HubModelFileSearch
 from .base_service import BaseService
-<<<<<<< HEAD
 from urllib.parse import urlparse
 import os
-=======
->>>>>>> f875e187
+
 
 class ServingService(BaseService):
     
